use std::{
    io,
    os::fd::{AsFd, BorrowedFd},
    path::PathBuf,
    pin::Pin,
    time::Duration,
};

use async_trait::async_trait;
use bytes::{Bytes, BytesMut};
use futures::{stream::BoxStream, SinkExt, StreamExt};
use snafu::{ResultExt, Snafu};
use tokio::{
    io::AsyncWriteExt,
    net::{UnixDatagram, UnixStream},
    time::sleep,
};
use tokio_util::codec::Encoder;
use vector_lib::json_size::JsonSize;
use vector_lib::{
    configurable::configurable_component,
    internal_event::{BytesSent, Protocol},
};
use vector_lib::{ByteSizeOf, EstimatedJsonEncodedSizeOf};

use crate::{
    codecs::Transformer,
    common::backoff::ExponentialBackoff,
    event::{Event, Finalizable},
    internal_events::{
        ConnectionOpen, OpenGauge, SocketMode, UnixSocketConnectionEstablished,
        UnixSocketOutgoingConnectionError, UnixSocketSendError,
    },
    sink_ext::VecSinkExt,
    sinks::{
        util::{
<<<<<<< HEAD
=======
            retries::ExponentialBackoff,
            service::net::UnixMode,
>>>>>>> 74173af6
            socket_bytes_sink::{BytesSink, ShutdownCheck},
            EncodedEvent, StreamSink,
        },
        Healthcheck, VectorSink,
    },
};

use super::datagram::{send_datagrams, DatagramSocket};

#[derive(Debug, Snafu)]
pub enum UnixError {
    #[snafu(display("Failed connecting to socket at path {}: {}", path.display(), source))]
    ConnectionError {
        source: tokio::io::Error,
        path: PathBuf,
    },

    #[snafu(display("Failed to bind socket: {}.", source))]
    FailedToBind { source: std::io::Error },
}

/// A Unix Domain Socket sink.
#[configurable_component]
#[derive(Clone, Debug)]
pub struct UnixSinkConfig {
    /// The Unix socket path.
    ///
    /// This should be an absolute path.
    #[configurable(metadata(docs::examples = "/path/to/socket"))]
    pub path: PathBuf,
}

impl UnixSinkConfig {
    pub const fn new(path: PathBuf) -> Self {
        Self { path }
    }

    pub fn build(
        &self,
        transformer: Transformer,
        encoder: impl Encoder<Event, Error = vector_lib::codecs::encoding::Error>
            + Clone
            + Send
            + Sync
            + 'static,
        unix_mode: UnixMode,
    ) -> crate::Result<(VectorSink, Healthcheck)> {
        let connector = UnixConnector::new(self.path.clone(), unix_mode);
        let sink = UnixSink::new(connector.clone(), transformer, encoder);
        Ok((
            VectorSink::from_event_streamsink(sink),
            Box::pin(async move { connector.healthcheck().await }),
        ))
    }
}

pub enum UnixEither {
    Datagram(UnixDatagram),
    Stream(UnixStream),
}

impl UnixEither {
    pub(super) async fn send(&mut self, buf: &[u8]) -> io::Result<usize> {
        match self {
            Self::Datagram(datagram) => datagram.send(buf).await,
            Self::Stream(stream) => stream.write_all(buf).await.map(|_| buf.len()),
        }
    }
}

impl AsFd for UnixEither {
    fn as_fd(&self) -> BorrowedFd<'_> {
        match self {
            Self::Datagram(datagram) => datagram.as_fd(),
            Self::Stream(stream) => stream.as_fd(),
        }
    }
}

#[derive(Debug, Clone)]
struct UnixConnector {
    pub path: PathBuf,
    mode: UnixMode,
}

impl UnixConnector {
    const fn new(path: PathBuf, mode: UnixMode) -> Self {
        Self { path, mode }
    }

    const fn fresh_backoff() -> ExponentialBackoff {
        // TODO: make configurable
        ExponentialBackoff::from_millis(2)
            .factor(250)
            .max_delay(Duration::from_secs(60))
    }

    async fn connect(&self) -> Result<UnixEither, UnixError> {
        match self.mode {
            UnixMode::Stream => UnixStream::connect(&self.path)
                .await
                .context(ConnectionSnafu {
                    path: self.path.clone(),
                })
                .map(UnixEither::Stream),
            UnixMode::Datagram => {
                UnixDatagram::unbound()
                    .context(FailedToBindSnafu)
                    .and_then(|datagram| {
                        datagram
                            .connect(&self.path)
                            .context(ConnectionSnafu {
                                path: self.path.clone(),
                            })
                            .map(|_| UnixEither::Datagram(datagram))
                    })
            }
        }
    }

    async fn connect_backoff(&self) -> UnixEither {
        let mut backoff = Self::fresh_backoff();
        loop {
            match self.connect().await {
                Ok(stream) => {
                    emit!(UnixSocketConnectionEstablished { path: &self.path });
                    return stream;
                }
                Err(error) => {
                    emit!(UnixSocketOutgoingConnectionError { error });
                    sleep(backoff.next().unwrap()).await;
                }
            }
        }
    }

    async fn healthcheck(&self) -> crate::Result<()> {
        self.connect().await.map(|_| ()).map_err(Into::into)
    }
}

struct UnixSink<E>
where
    E: Encoder<Event, Error = vector_lib::codecs::encoding::Error> + Clone + Send + Sync,
{
    connector: UnixConnector,
    transformer: Transformer,
    encoder: E,
}

impl<E> UnixSink<E>
where
    E: Encoder<Event, Error = vector_lib::codecs::encoding::Error> + Clone + Send + Sync,
{
    pub const fn new(connector: UnixConnector, transformer: Transformer, encoder: E) -> Self {
        Self {
            connector,
            transformer,
            encoder,
        }
    }

    async fn connect(&mut self) -> BytesSink<UnixStream> {
        let stream = match self.connector.connect_backoff().await {
            UnixEither::Stream(stream) => stream,
            UnixEither::Datagram(_) => unreachable!("connect is only called with Stream mode"),
        };
        BytesSink::new(stream, |_| ShutdownCheck::Alive, SocketMode::Unix)
    }

    async fn run_internal(self: Box<Self>, input: BoxStream<'_, Event>) -> Result<(), ()> {
        match self.connector.mode {
            UnixMode::Stream => self.run_stream(input).await,
            UnixMode::Datagram => self.run_datagram(input).await,
        }
    }

    // Same as TcpSink, more details there.
    async fn run_stream(mut self: Box<Self>, input: BoxStream<'_, Event>) -> Result<(), ()> {
        let mut encoder = self.encoder.clone();
        let transformer = self.transformer.clone();
        let mut input = input
            .map(|mut event| {
                let byte_size = event.size_of();
                let json_byte_size = event.estimated_json_encoded_size_of();

                transformer.transform(&mut event);

                let finalizers = event.take_finalizers();
                let mut bytes = BytesMut::new();

                // Errors are handled by `Encoder`.
                if encoder.encode(event, &mut bytes).is_ok() {
                    let item = bytes.freeze();
                    EncodedEvent {
                        item,
                        finalizers,
                        byte_size,
                        json_byte_size,
                    }
                } else {
                    EncodedEvent::new(Bytes::new(), 0, JsonSize::zero())
                }
            })
            .peekable();

        while Pin::new(&mut input).peek().await.is_some() {
            let mut sink = self.connect().await;
            let _open_token = OpenGauge::new().open(|count| emit!(ConnectionOpen { count }));

            let result = match sink.send_all_peekable(&mut (&mut input).peekable()).await {
                Ok(()) => sink.close().await,
                Err(error) => Err(error),
            };

            if let Err(error) = result {
                emit!(UnixSocketSendError {
                    error: &error,
                    path: &self.connector.path
                });
            }
        }

        Ok(())
    }

    async fn run_datagram(self: Box<Self>, input: BoxStream<'_, Event>) -> Result<(), ()> {
        let bytes_sent = register!(BytesSent::from(Protocol::UNIX));
        let mut input = input.peekable();

        let mut encoder = self.encoder.clone();
        while Pin::new(&mut input).peek().await.is_some() {
            let socket = match self.connector.connect_backoff().await {
                UnixEither::Datagram(datagram) => datagram,
                UnixEither::Stream(_) => {
                    unreachable!("run_datagram is only called with Datagram mode")
                }
            };

            send_datagrams(
                &mut input,
                DatagramSocket::Unix(socket, self.connector.path.clone()),
                &self.transformer,
                &mut encoder,
                &bytes_sent,
            )
            .await;
        }

        Ok(())
    }
}

#[async_trait]
impl<E> StreamSink<Event> for UnixSink<E>
where
    E: Encoder<Event, Error = vector_lib::codecs::encoding::Error> + Clone + Send + Sync,
{
    async fn run(mut self: Box<Self>, input: BoxStream<'_, Event>) -> Result<(), ()> {
        self.run_internal(input).await
    }
}

#[cfg(test)]
mod tests {
    use tokio::net::UnixListener;
    use vector_lib::codecs::{
        encoding::Framer, BytesEncoder, NewlineDelimitedEncoder, TextSerializerConfig,
    };

    use super::*;
    use crate::{
        codecs::Encoder,
        test_util::{
            components::{assert_sink_compliance, SINK_TAGS},
            random_lines_with_stream, CountReceiver,
        },
    };

    fn temp_uds_path(name: &str) -> PathBuf {
        tempfile::tempdir().unwrap().keep().join(name)
    }

    #[tokio::test]
    async fn unix_sink_healthcheck() {
        let good_path = temp_uds_path("valid_stream_uds");
        let _listener = UnixListener::bind(&good_path).unwrap();
        assert!(UnixSinkConfig::new(good_path.clone())
            .build(
                Default::default(),
                Encoder::<()>::new(TextSerializerConfig::default().build().into()),
                UnixMode::Stream
            )
            .unwrap()
            .1
            .await
            .is_ok());
        assert!(
            UnixSinkConfig::new(good_path.clone())
                .build(
                    Default::default(),
                    Encoder::<()>::new(TextSerializerConfig::default().build().into()),
                    UnixMode::Datagram
                )
                .unwrap()
                .1
                .await
                .is_err(),
            "datagram mode should fail when attempting to send into a stream mode UDS"
        );

        let bad_path = temp_uds_path("no_one_listening");
        assert!(UnixSinkConfig::new(bad_path.clone())
            .build(
                Default::default(),
                Encoder::<()>::new(TextSerializerConfig::default().build().into()),
                UnixMode::Stream
            )
            .unwrap()
            .1
            .await
            .is_err());
        assert!(UnixSinkConfig::new(bad_path.clone())
            .build(
                Default::default(),
                Encoder::<()>::new(TextSerializerConfig::default().build().into()),
                UnixMode::Datagram
            )
            .unwrap()
            .1
            .await
            .is_err());
    }

    #[tokio::test]
    async fn basic_unix_sink() {
        let num_lines = 1000;
        let out_path = temp_uds_path("unix_test");

        // Set up server to receive events from the Sink.
        let mut receiver = CountReceiver::receive_lines_unix(out_path.clone());

        // Set up Sink
        let config = UnixSinkConfig::new(out_path);
        let (sink, _healthcheck) = config
            .build(
                Default::default(),
                Encoder::<Framer>::new(
                    NewlineDelimitedEncoder::default().into(),
                    TextSerializerConfig::default().build().into(),
                ),
                UnixMode::Stream,
            )
            .unwrap();

        // Send the test data
        let (input_lines, events) = random_lines_with_stream(100, num_lines, None);

        assert_sink_compliance(&SINK_TAGS, async move { sink.run(events).await })
            .await
            .expect("Running sink failed");

        // Wait for output to connect
        receiver.connected().await;

        // Receive the data sent by the Sink to the receiver
        assert_eq!(input_lines, receiver.await);
    }

    #[cfg_attr(target_os = "macos", ignore)]
    #[tokio::test]
    async fn basic_unix_datagram_sink() {
        let num_lines = 1000;
        let out_path = temp_uds_path("unix_datagram_test");

        // Set up listener to receive events from the Sink.
        let receiver = std::os::unix::net::UnixDatagram::bind(out_path.clone()).unwrap();
        let (ready_tx, ready_rx) = tokio::sync::oneshot::channel();

        // Listen in the background to avoid blocking
        let handle = tokio::task::spawn_blocking(move || {
            let mut output_lines = Vec::<String>::with_capacity(num_lines);

            ready_tx.send(()).expect("failed to signal readiness");
            for _ in 0..num_lines {
                let mut buf = [0; 101];
                let (size, _) = receiver
                    .recv_from(&mut buf)
                    .expect("Did not receive message");
                let line = String::from_utf8_lossy(&buf[..size]).to_string();
                output_lines.push(line);
            }

            output_lines
        });
        ready_rx.await.expect("failed to receive ready signal");

        // Set up Sink
        let config = UnixSinkConfig::new(out_path.clone());
        let (sink, _healthcheck) = config
            .build(
                Default::default(),
                Encoder::<Framer>::new(
                    BytesEncoder.into(),
                    TextSerializerConfig::default().build().into(),
                ),
                UnixMode::Datagram,
            )
            .unwrap();

        // Send the test data
        let (input_lines, events) = random_lines_with_stream(100, num_lines, None);

        assert_sink_compliance(&SINK_TAGS, async move { sink.run(events).await })
            .await
            .expect("Running sink failed");

        // Receive the data sent by the Sink to the receiver
        let output_lines = handle.await.expect("UDS Datagram receiver failed");

        assert_eq!(input_lines, output_lines);
    }
}<|MERGE_RESOLUTION|>--- conflicted
+++ resolved
@@ -34,11 +34,7 @@
     sink_ext::VecSinkExt,
     sinks::{
         util::{
-<<<<<<< HEAD
-=======
-            retries::ExponentialBackoff,
             service::net::UnixMode,
->>>>>>> 74173af6
             socket_bytes_sink::{BytesSink, ShutdownCheck},
             EncodedEvent, StreamSink,
         },
